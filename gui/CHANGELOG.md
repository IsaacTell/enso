# Next Release

<br/>![Bug Fixes](/docs/assets/tags/bug_fixes.svg)

#### Visual Environment

<<<<<<< HEAD
- [Correct handling of command-line flags.][1815] Command line arguments of the
  form `--backend=false` or `--backend false` are now handled as expected and
  turn off the "backend" option. The same fix has been applied to all other
  boolean command-line options as well.

<br/>

[1815]: https://github.com/enso-org/ide/pull/1815
=======
- [Visualizations will be attached after project is ready.][1825] This addresses
  a rare issue when initially opened visualizations were automatically closed
  rather than filled with data.

[1825]: https://github.com/enso-org/ide/pull/1825
>>>>>>> 10bac80e

# Enso 2.0.0-alpha.16 (2021-09-16)

<br/>![New Features](/docs/assets/tags/new_features.svg)

#### Visual Environment

- [Auto-layout for new nodes.][1755] When a node is selected and a new node gets
  created below using <kbd>Tab</kbd> then the new node is automatically
  positioned far enough to the right to find sufficient space and avoid
  overlapping with existing nodes.

[1755]: https://github.com/enso-org/ide/pull/1755

#### Enso Compiler

- [Updated Enso engine to version 0.2.29][engine-0.2.29]. If you're interested
  in the enhancements and fixes made to the Enso compiler, you can find their
  release notes [here](https://github.com/enso-org/enso/blob/main/RELEASES.md).

[engine-0.2.29]: https://github.com/enso-org/enso/blob/main/RELEASES.md

<br/>![Bug Fixes](/docs/assets/tags/bug_fixes.svg)

#### Visual Environment

- [Sharp rendering on screens with fractional pixel ratios.][1820]

[1820]: https://github.com/enso-org/ide/pull/1820

<br/>

# Enso 2.0.0-alpha.15 (2021-09-09)

<br/>![Bug Fixes](/docs/assets/tags/bug_fixes.svg)

#### Visual Environment

- [Fixed parsing of the `--no-data-gathering` command line option.][1831] Flag's
  name has been changed to `--data-gathering`, so now `--data-gathering=false`
  and `--data-gathering=true` are supported as well.

[1831]: https://github.com/enso-org/ide/pull/1831

# Enso 2.0.0-alpha.14 (2021-09-02)

<br/>![New Features](/docs/assets/tags/new_features.svg)

#### Visual Environment

- [Visualization previews are disabled.][1817] Previously, hovering over a
  node's output port for more than four seconds would temporarily reveal the
  node's visualization. This behavior is disabled now.

[1817]: https://github.com/enso-org/ide/pull/1817

#### Enso Compiler

- [Updated Enso engine to version 0.2.28][1829]. If you're interested in the
  enhancements and fixes made to the Enso compiler, you can find their release
  notes [here](https://github.com/enso-org/enso/blob/main/RELEASES.md).

[1829]: https://github.com/enso-org/ide/pull/1829

# Enso 2.0.0-alpha.13 (2021-08-27)

<br/>![New Features](/docs/assets/tags/new_features.svg)

#### Enso Compiler

- [Updated Enso engine to version 0.2.27][1811]. If you're interested in the
  enhancements and fixes made to the Enso compiler, you can find their release
  notes [here](https://github.com/enso-org/enso/blob/main/RELEASES.md).

[1811]: https://github.com/enso-org/ide/pull/1811

# Enso 2.0.0-alpha.12 (2021-08-13)

<br/>![New Features](/docs/assets/tags/new_features.svg)

#### Visual Environment

- [Improvements to visualization handling][1804]. These improvements are fixing
  possible performance issues around attaching and detaching visualizations.
- [GeoMap visualization will ignore points with `null` coordinates][1775]. Now
  the presence of such points in the dataset will not break initial map
  positioning.

#### Enso Compiler

- [Updated Enso engine to version 0.2.26][1801]. If you're interested in the
  enhancements and fixes made to the Enso compiler, you can find their release
  notes [here](https://github.com/enso-org/enso/blob/main/RELEASES.md).

[1801]: https://github.com/enso-org/ide/pull/1801
[1775]: https://github.com/enso-org/ide/pull/1775
[1798]: https://github.com/enso-org/ide/pull/1798
[1804]: https://github.com/enso-org/ide/pull/1804

# Enso 2.0.0-alpha.11 (2021-08-09)

This update contains major performance improvements and exposes new privacy user
settings. We will work towards stabilizing it in the next weeks in order to make
these updates be shipped in a stable release before the end of the year.

<br/>![New Features](/docs/assets/tags/new_features.svg)

#### Visual Environment

- [New look of open project dialog][1700]. Now it has a "Open project" title at
  the top.
- [Documentation coments are displayed next to the nodes.][1744].

#### Enso Compiler

- [Updated Enso engine to version 0.2.22][1762]. If you are interested in the
  enhancements and fixes made to the Enso compiler, you can find out more
  details in
  [the engine release notes](https://github.com/enso-org/enso/blob/main/RELEASES.md).

<br/>![Bug Fixes](/docs/assets/tags/bug_fixes.svg)

#### Visual Environment

- [Fixed a bug where edited node expression was sometimes altered.][1743]. When
  editing node expression, the changes were occasionally reverted, or the
  grayed-out parameter names were added to the actual expression.

<br/>

[1700]: https://github.com/enso-org/ide/pull/1700
[1742]: https://github.com/enso-org/ide/pull/1742
[1726]: https://github.com/enso-org/ide/pull/1762
[1743]: https://github.com/enso-org/ide/pull/1743
[1744]: https://github.com/enso-org/ide/pull/1744

# Enso 2.0.0-alpha.10 (2021-07-23)

<br/>![New Features](/docs/assets/tags/new_features.svg)

#### Enso Compiler

- [Updated Enso engine to version 0.2.15][1710]. If you're interested in the
  enhancements and fixes made to the Enso compiler, you can find out more
  details in
  [the engine release notes](https://github.com/enso-org/enso/blob/main/RELEASES.md).

<br/>

[1710]: https://github.com/enso-org/ide/pull/1710

# Enso 2.0.0-alpha.9 (2021-07-16)

<br/>![New Features](/docs/assets/tags/new_features.svg)

#### Visual Environment

- [Improved undo-redo][1653]. Node selection, enabling/disabling visualisations
  and entering a node are now affected by undo/redo and are restored on project
  startup.

<br/>

[1640]: https://github.com/enso-org/ide/pull/1653

# Enso 2.0.0-alpha.8 (2021-06-09)

<br/>![New Features](/docs/assets/tags/new_features.svg)

#### Enso Compiler

- [Updated Enso engine to version 0.2.12][1640]. If you're interested in the
  enhancements and fixes made to the Enso compiler, you can find out more
  details in
  [the engine release notes](https://github.com/enso-org/enso/blob/main/RELEASES.md).

[1640]: https://github.com/enso-org/ide/pull/1640

<br/>

# Enso 2.0.0-alpha.7 (2021-06-06)

<br/>![New Features](/docs/assets/tags/new_features.svg)

#### Visual Environment

- [User Authentication][1653]. Users can sign in to Enso using Google, GitHub or
  email accounts.

<br/>![Bug Fixes](/docs/assets/tags/bug_fixes.svg)

#### Visual Environment

- [Fix node selection bug ][1664]. Fix nodes not being deselected correctly in
  some circumstances. This would lead to nodes moving too fast when dragged
  [1650] or the internal state of the project being inconsistent [1626].

[1653]: https://github.com/enso-org/ide/pull/1653
[1664]: https://github.com/enso-org/ide/pull/1664

<br/>

# Enso 2.0.0-alpha.6 (2021-06-28)

<br/>![New Features](/docs/assets/tags/new_features.svg)

#### Visual Environment

- [Profling mode.][1546] The IDE contains a profiling mode now which can be
  entered through a button in the top-right corner or through the keybinding
  <kbd>ctrl</kbd>+<kbd>p</kbd>. This mode does not display any information yet.
  In the future, it will display the running times of nodes and maybe more
  useful statistics.
- [Area selection][1588]. You can now select multiple nodes at once. Just click
  and drag on the background of your graph and see the beauty of the area
  selection appear.
- [Opening projects in application graphical interface][1587]. Press `cmd`+`o`
  to bring the list of projects. Select a project on the list to open it.
- [Initial support for undo-redo][1602]. Press <kbd>cmd</kbd>+<kbd>z</kbd> to
  undo last action and <kbd>cmd</kbd>+<kbd>z</kbd> to redo last undone action.
  This version of undo redo does not have proper support for text editor and
  undoing UI changes (like selecting nodes).

#### EnsoGL (rendering engine)

<br/>![Bug Fixes](/docs/assets/tags/bug_fixes.svg)

#### Visual Environment

- [Nodes in graph no longer overlap panels][1577]. The Searcher, project name,
  breadcrumbs and status bar are displayed "above" nodes.

#### Enso Compiler

[1588]: https://github.com/enso-org/ide/pull/1588
[1577]: https://github.com/enso-org/ide/pull/1577
[1587]: https://github.com/enso-org/ide/pull/1587
[1602]: https://github.com/enso-org/ide/pull/1602
[1602]: https://github.com/enso-org/ide/pull/1664
[1602]: https://github.com/enso-org/ide/pull/1650
[1602]: https://github.com/enso-org/ide/pull/1626

# Enso 2.0.0-alpha.5 (2021-05-14)

<br/>![New Features](/docs/assets/tags/new_features.svg)

#### Visual Environment

- [Create New Project action in Searcher][1566]. When you bring the searcher
  with tab having no node selected, a new action will be available next to the
  examples and code suggestions: `Create New Project`. When you choose it by
  clicking with mouse or selecting and pressing enter, a new unnamed project
  will be created and opened in the application. Then you can give a name to
  this project.
- [Signed builds.][1366] Our builds are signed and will avoid warnings from the
  operating system about being untrusted.

#### EnsoGL (rendering engine)

- [Components for picking numbers and ranges.][1524]. We now have some internal
  re-usable UI components for selecting numbers or a range. Stay tuned for them
  appearing in the IDE.

<br/>![Bug Fixes](/docs/assets/tags/bug_fixes.svg)

#### Visual Environment

- [Delete key will delete selected nodes][1538]. Only the non-intuitive
  backspace key was assigned to this action before.
- [It is possible to move around after deleting a node with a selected
  visualization][1556]. Deleting a node while its attached visualization was
  selected made it impossible to pan or zoom around the stage afterwards. This
  error is fixed now.
- [Fixed an internal error that would make the IDE fail on some browser.][1561].
  Instead of crashing on browser that don't support the feature we use, we are
  now just start a little bit slower.

#### Enso Compiler

- [Updated Enso engine to version 0.2.11][1541].

If you're interested in the enhancements and fixes made to the Enso compiler,
you can find their release notes
[here](https://github.com/enso-org/enso/blob/main/RELEASES.md).

[1366]: https://github.com/enso-org/ide/pull/1366
[1541]: https://github.com/enso-org/ide/pull/1541
[1538]: https://github.com/enso-org/ide/pull/1538
[1524]: https://github.com/enso-org/ide/pull/1524
[1556]: https://github.com/enso-org/ide/pull/1556
[1561]: https://github.com/enso-org/ide/pull/1561
[1566]: https://github.com/enso-org/ide/pull/1566

<br/>

# Enso 2.0.0-alpha.4 (2021-05-04)

<br/>![New Features](/docs/assets/tags/new_features.svg)

#### Visual Environment

- [Window management buttons.][1511]. The IDE now has components for
  "fullscreen" and "close" buttons. They will when running IDE in a cloud
  environment where no native window buttons are available.
- [Customizable backend options][1531]. When invoking Enso IDE through command
  line interface, it is possible to add the `--` argument separator. All
  arguments following the separator will be passed to the backend.
- [Added `--verbose` parameter][1531]. If `--verbose` is given as command line
  argument, the IDE and the backend will produce more detailed logs.

<br/>![Bug Fixes](/docs/assets/tags/bug_fixes.svg)

#### Visual Environment

- [Some command line arguments were not applied correctly in the IDE][1536].
  Some arguments were not passed correctly to the IDE leading to erroneous
  behavior or appearance of the electron app. This is now fixed.

#### Enso Compiler

If you're interested in the enhancements and fixes made to the Enso compiler,
you can find their release notes
[here](https://github.com/enso-org/enso/blob/main/RELEASES.md).

[1511]: https://github.com/enso-org/ide/pull/1511
[1536]: https://github.com/enso-org/ide/pull/1536
[1531]: https://github.com/enso-org/ide/pull/1531

<br/>

# Enso 2.0.0-alpha.3 (2020-04-13)

<br/>![New Learning Resources](/docs/assets/tags/new_learning_resources.svg)

<br/>![New Features](/docs/assets/tags/new_features.svg)

#### Visual Environment

- [The status bar reports connectivity issues][1316]. The IDE maintains a
  connection to the Enso Language Server. If this connection is lost, any
  unsaved and further work will be lost. In this build we have added a
  notification in the status bar to signal that the connection has been lost and
  that the IDE must be restarted. In future, the IDE will try to automatically
  reconnect.
- [Visualizations can now be maximised to fill the screen][1355] by selecting
  the node and pressing space twice. To quit this view, press space again.
- [Visualizations are previewed when you hover over an output port.][1363] There
  is now a quick preview for visualizations and error descriptions. Hovering
  over a node output will first show a tooltip with the type information and
  then, after some time, will show the visualization of the node. This preview
  visualization will be located above other nodes, whereas the normal view, will
  be shown below nodes. Errors will show the preview visualization immediately.
  Nodes without type information will also show the visualization immediately.
  You can enter a quick preview mode by pressing ctrl (or command on macOS),
  which will show the preview visualization immediately when hovering above a
  node's output port.
- [Database Visualizations][1335]. Visualizations for the Database library have
  been added. The Table visualization now automatically executes the underlying
  query to display its results as a table. In addition, the SQL Query
  visualization allows the user to see the query that is going to be run against
  the database.
- [Histogram and Scatter Plot now support Dataframes.][1377] The `Table` and
  `Column` datatypes are properly visualized. Scatter Plot can display points of
  different colors, shapes and sizes, all as defined by the data within the
  `Table`.
- [Many small visual improvements.][1419] See the source issue for more details.
- The dark theme is officially supported now. You can start the IDE with the
  `--theme=dark` option to enable it.
- You can hide the node labels with the `--no-node-labels` option. This is
  useful when creating demo videos.
- [Added a Heatmap visualization.][1438] Just as for the Scatter Plot, it
  supports visualizing `Table`, but also `Vector`.
- [Add a background to the status bar][1447].
- [Display breadcrumbs behind nodes and other objects][1471].
- [Image visualization.][1367]. Visualizations for the Enso Image library. Now
  you can display the `Image` type and a string with an image encoded in base64.
  The histogram visualization has been adjusted, allowing you to display the
  values of the precomputed bins, which is useful when the dataset is relatively
  big, and it's cheaper to send the precomputed bins rather than the entire
  dataset.
- [Output type labels.][1427] The labels, that show the output type of a node on
  hover, appear now in a fixed position right below the node, instead of a
  pop-up, as they did before.

<br/>![Bug Fixes](/docs/assets/tags/bug_fixes.svg)

#### Visual Environment

- [Not adding spurious imports][1209]. Fixed cases where the IDE was adding
  unnecessary library imports when selecting hints from the node searcher. This
  makes the generated textual code much easier to read, and reduces the
  likelihood of accidental name collisions.
- [Hovering over an output port shows a pop-up with the result type of a
  node][1312]. This allows easy discovery of the result type of a node, which
  can help with both debugging and development.
- [Visualizations can define the context for preprocessor evaluation][1291].
  Users can now decide which module's context should be used for visualization
  preprocessor. This allows providing visualizations with standard library
  functionalities or defining utilities that are shared between multiple
  visualizations.
- [Fixed an issue with multiple instances of the IDE running.][1314] This fixes
  an issue where multiple instances of the IDE (or even other applications)
  could lead to the IDE not working.
- [Allow JS to log arbitrary objects.][1313] Previously using `console.log` in a
  visualisation or during development would crash the IDE. Now it correctly logs
  the string representation of the object. This is great for debugging custom
  visualizations.
- [Fix the mouse cursor offset on systems with fractional display
  scaling][1064]. The cursor now works with any display scaling, instead of
  there being an offset between the visible cursor and the cursor selection.
- [Disable area selection][1318]. The area selection was visible despite being
  non-functional. To avoid confusion, area selection has been disabled until it
  is [correctly implemented][479].
- [Fix an error after adding a node][1332]. Sometimes, after picking a
  suggestion, the inserted node was spuriously annotated with "The name could
  not be found" error.
- [Handle syntax errors in custom-defined visualizations][1341]. The IDE is now
  able to run properly, even if some of the custom visualizations inside a
  project contain syntax errors.
- [Fix issues with pasting multi-line text into single-line text fields][1348].
  The line in the copied text will be inserted and all additional lines will be
  ignored.
- [Users can opt out of anonymous data gathering.][1328] This can be done with
  the `--no-data-gathering` command-line flag when starting the IDE.
- [Provide a theming API for JavaScript visualizations][1358]. It is now
  possible to use the Enso theming engine while developing custom visualizations
  in JavaScript. You can query it for all IDE colors, including the colors used
  to represent types.
- [You can now start the IDE service without a window again.][1353] The command
  line argument `--no-window` now starts all the required backend services
  again, and prints the port on the command line. This allows you to open the
  IDE in a web browser of your choice.
- [JS visualizations have gestures consistent with the IDE][1291]. Panning and
  zooming now works just as expected using both a trackpad and mouse.
- [Running `watch` command works on first try.][1395]. Running the build command
  `run watch` would fail if it was run as the first command on a clean
  repository. This now works.
- [The `inputType` field of visualizations is actually taken into
  consideration][1384]. The visualization chooser shows only the entries that
  work properly for the node's output type.
- [Fix applying the output of the selected node to the expression of a new
  node][1385]. For example, having selected a node with `Table` output and
  adding a new node with expression `at "x" == "y"`, the selected node was
  applied to the right side of `==`: `at "x" == operator1."y"` instead of
  `operator1.at "x" == "y"`.
- [`Enso_Project.data` is visible in the searcher][1393].
- [The Geo Map visualization recognizes columns regardless of the case of their
  name][1392]. This allows visualizing tables with columns like `LONGITUDE` or
  `Longitude`, where previously only `longitude` was recognized.
- [It is possible now to switch themes][1390]. Additionally, the theme manager
  was integrated with the FRP event engine, which has been a long-standing issue
  in the IDE. Themes management was exposed to JavaScript with the
  `window.theme` variable. It is even possible to change and develop themes live
  by editing theme variables directly in the Chrome Inspector. Use the following
  command to give this a go:
  `theme.snapshot("t1"); theme.get("t1").interactiveMode()`.
- [The active visualization is highlighted.][1412] Now it is clearly visible
  when the mouse events are passed to the visualization.
- [Fixed an issue where projects containing certain language constructs failed
  to load.][1413]
- [Fixed a case where IDE could lose connection to the backend after some
  time.][1428]
- [Improved the performance of the graph editor, particularly when opening a
  project for the first time.][1445]

#### EnsoGL (rendering engine)

- [Unified shadow generation][1411]. Added a toolset to create shadows for
  arbitrary UI components.

#### Enso Compiler

If you're interested in the enhancements and fixes made to the Enso compiler,
you can find their release notes
[here](https://github.com/enso-org/enso/blob/main/RELEASES.md#enso-0210-2021-04-07).

[1064]: https://github.com/enso-org/ide/pull/1064
[1209]: https://github.com/enso-org/ide/pull/1209
[1291]: https://github.com/enso-org/ide/pull/1291
[1311]: https://github.com/enso-org/ide/pull/1311
[1313]: https://github.com/enso-org/ide/pull/1313
[1314]: https://github.com/enso-org/ide/pull/1314
[1316]: https://github.com/enso-org/ide/pull/1316
[1318]: https://github.com/enso-org/ide/pull/1318
[1328]: https://github.com/enso-org/ide/pull/1328
[1355]: https://github.com/enso-org/ide/pull/1355
[1332]: https://github.com/enso-org/ide/pull/1332
[1341]: https://github.com/enso-org/ide/pull/1341
[1341]: https://github.com/enso-org/ide/pull/1341
[1348]: https://github.com/enso-org/ide/pull/1348
[1353]: https://github.com/enso-org/ide/pull/1353
[1395]: https://github.com/enso-org/ide/pull/1395
[1363]: https://github.com/enso-org/ide/pull/1363
[1384]: https://github.com/enso-org/ide/pull/1384
[1385]: https://github.com/enso-org/ide/pull/1385
[1390]: https://github.com/enso-org/ide/pull/1390
[1392]: https://github.com/enso-org/ide/pull/1392
[1393]: https://github.com/enso-org/ide/pull/1393
[479]: https://github.com/enso-org/ide/issues/479
[1335]: https://github.com/enso-org/ide/pull/1335
[1358]: https://github.com/enso-org/ide/pull/1358
[1377]: https://github.com/enso-org/ide/pull/1377
[1411]: https://github.com/enso-org/ide/pull/1411
[1412]: https://github.com/enso-org/ide/pull/1412
[1419]: https://github.com/enso-org/ide/pull/1419
[1413]: https://github.com/enso-org/ide/pull/1413
[1428]: https://github.com/enso-org/ide/pull/1428
[1438]: https://github.com/enso-org/ide/pull/1438
[1367]: https://github.com/enso-org/ide/pull/1367
[1445]: https://github.com/enso-org/ide/pull/1445
[1447]: https://github.com/enso-org/ide/pull/1447
[1471]: https://github.com/enso-org/ide/pull/1471
[1511]: https://github.com/enso-org/ide/pull/1511

<br/>

# Enso 2.0.0-alpha.2 (2020-03-04)

This is a release focused on bug-fixing, stability, and performance. It improves
the performance of workflows and visualizations, and improves the look and feel
of the graphical interface. In addition, the graphical interface now informs the
users about errors and where they originate.

<br/>![New Learning Resources](/docs/assets/tags/new_learning_resources.svg)

- [Learn how to define custom data visualizations in
  Enso][podcast-custom-visualizations].
- [Learn how to use Java libraries in Enso, to build a
  webserver][podcast-java-interop].
- [Learn how to use Javascript libraries in Enso, to build custom server-side
  website rendering][podcast-http-server].
- [Discover why Enso Compiler is so fast and how it was built to support a
  dual-representation language][podcast-compiler-internals].
- [Learn more about the vision behind Enso and about its planned
  future][podcast-future-of-enso].

<br/>![New Features](/docs/assets/tags/new_features.svg)

#### Visual Environment

- [Errors in workflows are now displayed in the graphical interface][1215].
  Previously, these errors were silently skipped, which was non-intuitive and
  hard to understand. Now, the IDE displays both dataflow errors and panics in a
  nice and descriptive fashion.
- [Added geographic map support for Tables (data frames).][1187] Tables that
  have `latitude`, `longitude`, and optionally `label` columns can now be shown
  as points on a map.
- [Added a shortcut for live reloading of visualization files.][1190] This
  drastically improves how quickly new visualizations can be tested during their
  development. This is _currently_ limited in that, after reloading
  visualization definitions, the currently visible visualizations must be
  switched to another and switched back to refresh their content. See the [video
  podcast about building custom visualizations][podcast-custom-visualizations]
  to learn more.
- [Added a visual indicator of the ongoing standard library compilation][1264].
  Currently, each time IDE is started, the backend needs to compile the standard
  library before it can provide IDE with type information and values. Because of
  that, not all functionalities are ready to work directly after starting the
  IDE. Now, there is a visible indication of the ongoing background process.
- [Added the ability to reposition visualisations.][1096] There is now an icon
  in the visualization action bar that allows dragging the visualization away
  from a node. Once the visualization has been moved, another icon appears that
  can pin the visualization back to the node.
- [There is now an API to show Version Control System (like Git) status for
  nodes][1160].

<br/>![Bug Fixes](/docs/assets/tags/bug_fixes.svg)

#### Visual Environment

- [You can now use the table visualization to display data frames][1181]. Please
  note, that large tables will get truncated to 2000 entries. This limitation
  will be lifted in future releases.
- [Performance improvements during visual workflow][1067]. Nodes added with the
  searcher will have their values automatically assigned to newly generated
  variables, which allows the Enso Engine to cache intermediate values and hence
  improve visualization performance.
- [Minor documentation rendering fixes][1098]. Fixed cases where text would be
  misinterpreted as a tag, added support for new tag types, added support for
  more common characters, properly renders overflowing text.
- [Improved handling of projects created with other IDE versions][1214]. The IDE
  is now better at dealing with incompatible metadata in files, which stores
  node visual position information, the history of chosen searcher suggestions,
  etc. This will allow IDE to correctly open projects that were created using a
  different IDE version and prevent unnecessary loss of metadata.
- Pressing and holding up and down arrow keys make the list view selection move
  continuously.
- The shortcuts to close the application and to toggle the developer tools at
  runtime now work on all supported platforms.
- [The loading progress indicator remains visible while IDE initializes][1237].
  Previously the loading progress indicator completed too quickly and stopped
  spinning before the IDE was ready. Now it stays active, giving a visual
  indication that the initialization is still in progress.
- [Fixed visual glitch where a node's text was displayed as white on a white
  background][1264]. Most notably this occurred with the output node of a
  function generated using the node collapse refactoring.
- Many visual glitches were fixed, including small "pixel-like" artifacts
  appearing on the screen.
- [Several parser improvements][1274]. The parser used in the IDE has been
  updated to the latest version. This resolves several issues with language
  constructs like `import`, lambdas, and parentheses, whereupon typing certain
  text the edit could be automatically reverted.
- [The auto-import functionality was improved][1279]. Libraries' `Main` modules
  are omitted in expressions inserted by the searcher. For example, the `point`
  method of `Geo` library will be displayed as `Geo.point` and will insert
  import `Geo` instead of `Geo.Main`.
- Cursors in text editors behave correctly now (they are not affected by scene
  pan and zoom). This was possible because of the new multi-camera management
  system implemented in EnsoGL.
- [Fixed method names highlighted in pink.][1408] There was a bug introduced
  after one of the latest Engine updates, that sent `Unresolved_symbol` types,
  which made all methods pink. This is fixed now.

#### EnsoGL (rendering engine)

- A new multi-camera management system, allowing the same shape systems to be
  rendered on different layers from different cameras. The implementation
  automatically caches the same shape system definitions per scene layer in
  order to minimize the amount of WebGL draw calls and hence improve
  performance.
- A new depth-ordering mechanism for symbols and shapes. It is now possible to
  define depth order dependencies between symbols, shapes, and shape systems.
- Various performance improvements, especially for the text rendering engine.
- Display objects handle visibility correctly now. Display objects are not
  visible by default and need to be attached to a visible parent to be shown on
  the screen.

#### Enso Compiler

If you're interested in the enhancements and fixes made to the Enso compiler,
you can find their release notes
[here](https://github.com/enso-org/enso/blob/main/RELEASES.md#enso-026-2021-03-02).

[1067]: https://github.com/enso-org/ide/pull/1067
[1096]: https://github.com/enso-org/ide/pull/1096
[1098]: https://github.com/enso-org/ide/pull/1098
[1181]: https://github.com/enso-org/ide/pull/1181
[1215]: https://github.com/enso-org/ide/pull/1215
[1160]: https://github.com/enso-org/ide/pull/1160
[1190]: https://github.com/enso-org/ide/pull/1190
[1187]: https://github.com/enso-org/ide/pull/1187
[1068]: https://github.com/enso-org/ide/pull/1068
[1214]: https://github.com/enso-org/ide/pull/1214
[1237]: https://github.com/enso-org/ide/pull/1237
[1264]: https://github.com/enso-org/ide/pull/1264
[1274]: https://github.com/enso-org/ide/pull/1274
[1279]: https://github.com/enso-org/ide/pull/1279
[podcast-java-interop]:
  https://www.youtube.com/watch?v=bcpOEX1x06I&t=468s&ab_channel=Enso
[podcast-compiler-internals]:
  https://www.youtube.com/watch?v=BibjcUjdkO4&ab_channel=Enso
[podcast-custom-visualizations]:
  https://www.youtube.com/watch?v=wFkh5LgAZTs&t=5439s&ab_channel=Enso
[podcast-http-server]:
  https://www.youtube.com/watch?v=BYUAL4ksEgY&ab_channel=Enso
[podcast-future-of-enso]:
  https://www.youtube.com/watch?v=rF8DuJPOfTs&t=1863s&ab_channel=Enso
[1312]: https://github.com/enso-org/ide/pull/1312
[1408]: https://github.com/enso-org/ide/pull/1408

<br/>

# Enso 2.0.0-alpha.1 (2020-01-26)

This is the first release of Enso, a general-purpose programming language and
environment for interactive data processing. It is a tool that spans the entire
stack, going from high-level visualization and communication to the nitty-gritty
of backend services, all in a single language.

<br/>![Release Notes](/docs/assets/tags/release_notes.svg)

#### Anonymous Data Collection

Please note that this release collects anonymous usage data which will be used
to improve Enso and prepare it for a stable release. We will switch to opt-in
data collection in stable version releases. The usage data will not contain your
code (expressions above nodes), however, reported errors may contain brief
snippets of out of context code that specifically leads to the error, like "the
method 'foo' does not exist on Number". The following data will be collected:

- Session length.
- Graph editing events (node create, dele, position change, connect, disconnect,
  collapse, edit start, edit end). This will not include any information about
  node expressions used.
- Navigation events (camera movement, scope change).
- Visualization events (visualization open, close, switch). This will not
  include any information about the displayed data nor the rendered
  visualization itself.
- Project management events (project open, close, rename).
- Errors (IDE crashes, WASM panics, Project Manager errors, Language Server
  errors, Compiler errors).
- Performance statistics (minimum, maximum, average GUI refresh rate).<|MERGE_RESOLUTION|>--- conflicted
+++ resolved
@@ -4,22 +4,18 @@
 
 #### Visual Environment
 
-<<<<<<< HEAD
 - [Correct handling of command-line flags.][1815] Command line arguments of the
   form `--backend=false` or `--backend false` are now handled as expected and
   turn off the "backend" option. The same fix has been applied to all other
   boolean command-line options as well.
-
-<br/>
-
-[1815]: https://github.com/enso-org/ide/pull/1815
-=======
 - [Visualizations will be attached after project is ready.][1825] This addresses
   a rare issue when initially opened visualizations were automatically closed
   rather than filled with data.
 
+<br/>
+
+[1815]: https://github.com/enso-org/ide/pull/1815
 [1825]: https://github.com/enso-org/ide/pull/1825
->>>>>>> 10bac80e
 
 # Enso 2.0.0-alpha.16 (2021-09-16)
 
