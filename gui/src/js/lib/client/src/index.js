--- conflicted
+++ resolved
@@ -211,16 +211,10 @@
     default     : cfg.defaultLogServerHost
 })
 
-<<<<<<< HEAD
-optParser.options('no-data-gathering', {
-    describe    : 'Disable the sharing of any usage data',
-    type        : 'boolean',
-    default     : false
-=======
 optParser.options('data-gathering', {
     describe    : 'Enable the sharing of any usage data',
+    type        : 'boolean',
     default     : true
->>>>>>> 7a00e309
 })
 
 
