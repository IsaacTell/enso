--- conflicted
+++ resolved
@@ -1214,11 +1214,8 @@
             node.set_profiling_max_global_duration <+ self.model.profiling_statuses.max_duration;
             node.set_profiling_max_global_duration(profiling_max_duration.value());
         }
-<<<<<<< HEAD
-
-=======
+
         node.set_view_mode(self.model.frp.view_mode.value());
->>>>>>> f77aef37
         let initial_metadata = visualization::Metadata {
             preprocessor : node.model.visualization.frp.preprocessor.value()
         };
@@ -1339,26 +1336,6 @@
     , cursor : cursor::Cursor
     , frp    : &Frp
     ) -> Self {
-<<<<<<< HEAD
-        let network        = &frp.network;
-        let scene          = app.display.scene();
-        let logger         = Logger::new("GraphEditor");
-        let display_object = display::object::Instance::new(&logger);
-        let nodes          = Nodes::new(&logger);
-        let edges          = Edges::new(&logger);
-        let vis_registry   = visualization::Registry::with_default_visualizations();
-        let visualisations = default();
-        let touch_state    = TouchState::new(network,&scene.mouse.frp);
-        let breadcrumbs    = component::Breadcrumbs::new(app.clone_ref());
-        let app            = app.clone_ref();
-        let frp            = frp.output.clone_ref();
-        let navigator      = Navigator::new(&scene,&scene.camera());
-        let tooltip        = Tooltip::new(&app);
-        let drop_manager   = drop::Manager::new(&scene.dom.root);
-
-        Self {logger,display_object,app,breadcrumbs,cursor,nodes,edges,vis_registry,drop_manager
-            ,tooltip,touch_state,visualisations,frp,navigator}.init()
-=======
         let network            = &frp.network;
         let scene              = app.display.scene();
         let logger             = Logger::new("GraphEditor");
@@ -1375,13 +1352,14 @@
         let tooltip            = Tooltip::new(&app);
         let profiling_statuses = profiling::Statuses::new();
         let profiling_button   = component::profiling::Button::new(&app);
+        let drop_manager       = drop::Manager::new(&scene.dom.root);
         let styles_frp         = StyleWatchFrp::new(&scene.style_sheet);
 
         Self {
-            logger,display_object,app,breadcrumbs,cursor,nodes,edges,vis_registry,tooltip,
-            touch_state,visualisations,frp,navigator,profiling_statuses,profiling_button,styles_frp
+            logger,display_object,app,breadcrumbs,cursor,nodes,edges,vis_registry,drop_manager,
+            tooltip,touch_state,visualisations,frp,navigator,profiling_statuses,profiling_button,
+            styles_frp
         }.init()
->>>>>>> f77aef37
     }
 
     fn init(self) -> Self {
@@ -3201,7 +3179,7 @@
     }
 
 
-<<<<<<< HEAD
+
     // =====================
     // === Dropped Files ===
     // =====================
@@ -3215,7 +3193,7 @@
         out.source.file_dropped <+ file_dropped;
     }
 
-=======
+
 
     // ==================
     // === View Modes ===
@@ -3239,9 +3217,6 @@
         eval profiling_mode_transition.value ((&v) scene.dom.layers.back.filter_grayscale(v));
     }
 
-
-
->>>>>>> f77aef37
     GraphEditor {model,frp}
 }
 
