/// Package release utilities. Especially, utilities to load `CHANGELOG.md`, extract the newest
/// entry, and use it to generate package version and description.

const fss    = require('fs')
const path   = require('path')
const paths  = require('./paths')
const semver = require('semver')
const config = require('../config')



// =================
// === Constants ===
// =================

const CHANGELOG_FILE_NAME = 'CHANGELOG.md'
const CHANGELOG_FILE      = path.join(paths.root,CHANGELOG_FILE_NAME)
const ENGINE_VERSION      = config.engineVersion



// ===============
// === Version ===
// ===============

class NextReleaseVersion {
    /// Version used for config files when building the package with "next version" in changelog.
    toString() {
        return "0.0.0"
    }

    isPrerelease() {
        return true
    }
}

class Version {
    constructor(major,minor,patch,tag,tagVersion,rcTag,rcTagVersion) {
        this.major        = major
        this.minor        = minor
        this.patch        = patch
        this.tag          = tag
        this.tagVersion   = tagVersion
        this.rcTag        = rcTag
        this.rcTagVersion = rcTagVersion
    }

    lt(that) {
        if (this.major < that.major)                          { return true }
        if (this.minor < that.minor)                          { return true }
        if (this.patch < that.patch)                          { return true }
        if (this.tag === 'nightly' && that.tag !== 'nightly') { return false }
        if (this.tag === 'alpha'   && that.tag === 'beta')    { return true }
        if (this.tag === 'alpha'   && that.tag === 'rc')      { return true }
        if (this.tag === 'beta'    && that.tag === 'rc')      { return true }
        if (ltStrings(this.tagVersion, that.tagVersion))      { return true }
        if (ltStrings(this.rcTagVersion, that.rcTagVersion))  { return true }
        return false
    }

    isPrerelease() {
        if (this.tag) { return true } else { return false }
    }

    toString() {
        let suffix = ''
        if (this.tag) {
            suffix = `-${this.tag}.${this.tagVersion}`
            if (this.rcTag) {
                suffix += `.${this.rcTag}.${this.rcTagVersion}`
            }
        }
        return `${this.major}.${this.minor}.${this.patch}${suffix}`
    }
}

/// Compare two versions lexicographically.
function ltStrings(version1, version2) {
    let maxLength = Math.max(version1.length, version2.length)
    let v1 = version1.padStart(maxLength, ' ')
    let v2 = version2.padStart(maxLength, ' ')

    return v1 < v2
}

// ======================
// === ChangelogEntry ===
// ======================

class ChangelogEntry {
    constructor(version,body) {
        this.version = version
        this.body    = body
    }

    assert_is_newest_version_defined() {
        if (this.version instanceof NextReleaseVersion) {
            throw `The newest entry in CHANGELOG.md does not have version assigned.`
        }
    }

    assert_is_unstable() {
        this.assert_is_newest_version_defined()
        if (!this.isPrerelease()) {
            throw "Assertion failed. The version is stable."
        }
    }

    assert_is_stable() {
        this.assert_is_newest_version_defined()
        if (this.isPrerelease()) {
            throw "Assertion failed. The version is unstable."
        }
    }

    isPrerelease() {
        return this.version.isPrerelease()
    }
}



// =================
// === Changelog ===
// =================

class Changelog {
    constructor() {
        this.entries = changelogEntries()
    }

    newestEntry() {
        return this.entries[0]
    }

    currentVersion() {
        return this.newestEntry().version
    }
}

function changelogSections() {
    let text   = '\n' + fss.readFileSync(CHANGELOG_FILE,"utf8")
    let chunks = text.split(/\r?\n#(?!#)/)
    return chunks.filter((s) => s != '')
}

function changelogEntries() {
    let sections     = changelogSections()
    let entries      = []
    let firstSection = true
    for (let section of sections) {
        let splitPoint = section.indexOf('\n')
        let header     = section.substring(0,splitPoint)
        let body       = section.substring(splitPoint).trim()
        if (firstSection && header.startsWith(' Next Release')) {
            let version = new NextReleaseVersion
            entries.push(new ChangelogEntry(version,body))
        } else {
            let headerReg  = /^ Enso (?<major>[0-9]+)\.(?<minor>[0-9]+)\.(?<patch>[0-9]+)(-(?<tag>alpha|beta|nightly|rc)\.(?<tagVersion>[0-9-]+))?(.(?<rcTag>rc)\.(?<rcTagVersion>[0-9]+))? \((?<year>[0-9][0-9][0-9][0-9])-(?<month>[0-9][0-9])-(?<day>[0-9][0-9])\)/
            let match      = header.match(headerReg)
            if (!match) {
                throw `Improper changelog entry header: '${header}'. See the 'CHANGELOG_TEMPLATE.md' for details.`
            }
            let grps    = match.groups
            let version = new Version(grps.major,grps.minor,grps.patch,grps.tag,grps.tagVersion,grps.rcTag,grps.rcTagVersion)
            entries.push(new ChangelogEntry(version,body))
        }
        firstSection = false
    }

    let firstEntry  = true
    let lastVersion = null
    for (let entry of entries) {
        if (!(firstEntry && entry.version instanceof NextReleaseVersion)) {
            if (lastVersion !== null) {
                if (!entry.version.lt(lastVersion)) {
                    let v1 = entry.version.toString()
                    let v2 = lastVersion.toString()
                    throw `Versions are not properly ordered in the changelog (${v1} >= ${v2}).`
                }
            }
            lastVersion = entry.version
        }
        firstEntry  = false
    }
    return entries
}

function changelog() {
    return new Changelog
}

function currentVersion() {
    return changelog().currentVersion()
}

/// Get the engine version.
function engineVersion() {
    return config.engineVersion
}

/// Create the nightly version based on the last version in changelog.
function nightlyVersion() {
    let changelog = new Changelog
    let version = changelog.entries[0].version
    if (version instanceof NextReleaseVersion) {
        version = changelog.entries[1].version
    }

    return `${version.major}.${version.minor}.${version.patch}-nightly.${isoDate()}`
}

/// Get the current ISO date in format `YYYY-MM-DD`.
function isoDate() {
    let date = new Date()
    return date.toISOString().split('T')[0]
}

// ===============
// === Exports ===
// ===============

<<<<<<< HEAD
module.exports = {Version,NextReleaseVersion,changelog,currentVersion,engineVersion,nightlyVersion,isoDate}
=======
module.exports = {ENGINE_VERSION,Version,NextReleaseVersion,changelog,currentVersion}
>>>>>>> 927935b9
<|MERGE_RESOLUTION|>--- conflicted
+++ resolved
@@ -194,11 +194,6 @@
     return changelog().currentVersion()
 }
 
-/// Get the engine version.
-function engineVersion() {
-    return config.engineVersion
-}
-
 /// Create the nightly version based on the last version in changelog.
 function nightlyVersion() {
     let changelog = new Changelog
@@ -220,8 +215,4 @@
 // === Exports ===
 // ===============
 
-<<<<<<< HEAD
-module.exports = {Version,NextReleaseVersion,changelog,currentVersion,engineVersion,nightlyVersion,isoDate}
-=======
-module.exports = {ENGINE_VERSION,Version,NextReleaseVersion,changelog,currentVersion}
->>>>>>> 927935b9
+module.exports = {ENGINE_VERSION,Version,NextReleaseVersion,changelog,currentVersion,nightlyVersion,isoDate}